--- conflicted
+++ resolved
@@ -12,11 +12,7 @@
 pub const PROJECT_LOCK_FILE: &str = "pixi.lock";
 pub const CONFIG_FILE: &str = "config.toml";
 pub const PIXI_DIR: &str = ".pixi";
-<<<<<<< HEAD
-pub const PIXI_VERSION: &str = "0.32.0";
-=======
 pub const PIXI_VERSION: &str = "0.32.1";
->>>>>>> 475ad614
 pub const PREFIX_FILE_NAME: &str = "pixi_env_prefix";
 pub const ENVIRONMENTS_DIR: &str = "envs";
 pub const SOLVE_GROUP_ENVIRONMENTS_DIR: &str = "solve-group-envs";
