[package]
name = "pixi"
version = "0.0.5"
description = "A package management and workflow tool"
edition = "2021"
authors = ["pixi contributors <hi@prefix.dev>"]
homepage = "https://github.com/prefix-dev/pixi"
repository = "https://github.com/prefix-dev/pixi"
license = "BSD-3-Clause"
readme = "docs/README.md"

[features]
default = ["native-tls"]
native-tls = ["reqwest/native-tls", "rattler_repodata_gateway/native-tls", "rattler/native-tls"]
rustls-tls = ["reqwest/rustls-tls", "rattler_repodata_gateway/rustls-tls", "rattler/rustls-tls"]
slow_integration_tests = []

[dependencies]
anyhow = "1.0.70"
ariadne = "0.3.0"
clap = { version = "4.2.4", default-features = false, features = ["derive", "usage", "wrap_help", "std", "color", "error-context"] }
clap-verbosity-flag = "2.0.1"
clap_complete = "4.2.1"
console = { version = "0.15.5", features = ["windows-console-colors"] }
dirs = "5.0.1"
dunce = "1.0.4"
futures = "0.3.28"
indexmap = { version = "1.9.3", features = ["serde"] }
indicatif = "0.17.3"
insta = { version = "1.29.0", features = ["yaml"] }
is_executable = "1.0.1"
itertools = "0.10.5"
minijinja = { version = "0.32.0" }
once_cell = "1.17.1"
rattler = { default-features = false, git = "https://github.com/mamba-org/rattler", branch = "main" }
rattler_conda_types = { default-features = false, git = "https://github.com/mamba-org/rattler", branch = "main" }
rattler_networking = { default-features = false, git = "https://github.com/mamba-org/rattler", branch = "main" }
rattler_repodata_gateway = { default-features = false, git = "https://github.com/mamba-org/rattler", branch = "main", features = ["sparse"] }
rattler_shell = { default-features = false, git = "https://github.com/mamba-org/rattler", branch = "main", features = ["sysinfo"] }
rattler_solve = { default-features = false, git = "https://github.com/mamba-org/rattler", branch = "main" }
rattler_virtual_packages = { default-features = false, git = "https://github.com/mamba-org/rattler", branch = "main" }
#rattler = { default-features = false, path="../rattler/crates/rattler" }
#rattler_conda_types = { default-features = false, path="../rattler/crates/rattler_conda_types" }
#rattler_repodata_gateway = { default-features = false, path="../rattler/crates/rattler_repodata_gateway", features = ["sparse"] }
#rattler_shell = { default-features = false, path="../rattler/crates/rattler_shell", features = ["sysinfo"] }
#rattler_solve = { default-features = false, path="../rattler/crates/rattler_solve" }
#rattler_virtual_packages = { default-features = false, path="../rattler/crates/rattler_virtual_packages" }
#rattler_networking = { default-features = false, path="../rattler/crates/rattler_networking" }
reqwest = { version = "0.11.16", default-features = false }
serde = "1.0.163"
serde_spanned = "0.6.2"
serde_with = { version = "3.0.0", features = ["indexmap"] }
shlex = "1.1.0"
tempfile = "3.5.0"
tokio = { version = "1.27.0", features = ["macros", "rt-multi-thread"] }
toml_edit = { version = "0.19.10", features = ["serde"] }
tracing = "0.1.37"
tracing-subscriber = { version = "0.3.17", features = ["env-filter"] }
<<<<<<< HEAD
url = "2.4.0"

[dev-dependencies]
rattler_digest = { default-features = false, git = "https://github.com/mamba-org/rattler", branch = "main" }
serde_json = "1.0.96"

[profile.release-lto]
inherits = "release"
lto = true
strip = true
=======
url = "2.4.0"
>>>>>>> 2ea2930b
<|MERGE_RESOLUTION|>--- conflicted
+++ resolved
@@ -56,17 +56,8 @@
 toml_edit = { version = "0.19.10", features = ["serde"] }
 tracing = "0.1.37"
 tracing-subscriber = { version = "0.3.17", features = ["env-filter"] }
-<<<<<<< HEAD
 url = "2.4.0"
 
 [dev-dependencies]
 rattler_digest = { default-features = false, git = "https://github.com/mamba-org/rattler", branch = "main" }
-serde_json = "1.0.96"
-
-[profile.release-lto]
-inherits = "release"
-lto = true
-strip = true
-=======
-url = "2.4.0"
->>>>>>> 2ea2930b
+serde_json = "1.0.96"